import datajoint as dj
import tempfile
import torch
import os
from .main import Model, Dataset, Trainer, Seed, Fabrikant
from .builder import get_all_parts, get_model, get_trainer
from .utility.nnf_helper import cleanup_numpy_scalar
from .utility.dj_helpers import gitlog, make_hash
from .builder import resolve_data
from datajoint.fetch import DataJointError


class DataInfoBase(dj.Computed):
    """
    Inherit from this class and decorate with your own schema to create a functional
    DatasetInfo table. By default, this will inherit from the Dataset as found in nnfabrik.main.
    To change this behavior, overwrite the dataset_table` property.
    """

    dataset_table = Dataset
    user_table = Fabrikant

    # table level comment
    table_comment = "Table containing information about i/o dimensions and statistics, per data_key in dataset"

    @property
    def definition(self):
        definition = """
            # {table_comment}
            -> self.dataset_table
            ---
            data_info:                     longblob     # Dictionary of data_keys and i/o information

            ->[nullable] self.user_table
            datainfo_ts=CURRENT_TIMESTAMP: timestamp    # UTZ timestamp at time of insertion
            """.format(table_comment=self.table_comment)
        return definition

    def make(self, key):
        """
        Given a dataset from nnfabrik, extracts the necessary information for building a model in nnfabrik.
        'data_info' is expected to be a dictionary of dictionaries, similar to the dataloaders object.
        For example:
            data_info = {
                        'data_key_0': dict(input_dimensions=[N,c,h,w, ...],
                                           input_channels=[c],
                                           output_dimension=[o, ...],
                                           img_mean=mean_train_images,
                                           img_std=std_train_images),
                        'data_key_1':  ...
                        }
        """

        dataset_fn = resolve_data(key["dataset_fn"])
        dataset_config = (self.dataset_table & key).fetch1("dataset_config")
        data_info = dataset_fn(**dataset_config, return_data_info=True)

        fabrikant_name = self.user_table.get_current_user()

        key['fabrikant_name'] = fabrikant_name
        key['data_info'] = data_info
        self.insert1(key, ignore_extra_fields=True)


class TrainedModelBase(dj.Computed):
    """
    Inherit from this class and decorate with your own schema to create a functional
    TrainedModel table. By default, this will inherit from following 
    Model, Dataset, Trainer and Seed as found in nnfabrik.main, and also point to . To change this behavior,
    overwrite the `model_table`, `dataset_table`, `trainer_table` and `seed_table` class
    properties.
    """

    model_table = Model
    dataset_table = Dataset
    trainer_table = Trainer
    seed_table = Seed
    user_table = Fabrikant
    data_info_table = DataInfoBase

    # delimitter to use when concatenating comments from model, dataset, and trainer tables
    comment_delimitter = '.'

    # table level comment
    table_comment = "Trained models"

    @property
    def definition(self):           
        definition = """
        # {table_comment}
        -> self.model_table
        -> self.dataset_table
        -> self.trainer_table
        -> self.seed_table
        ---
        comment='':                        varchar(768) # short description 
        score:                             float        # loss
        output:                            longblob     # trainer object's output
        ->[nullable] self.user_table
        trainedmodel_ts=CURRENT_TIMESTAMP: timestamp    # UTZ timestamp at time of insertion
        """.format(table_comment=self.table_comment)
        return definition

    class ModelStorage(dj.Part):
        storage = 'minio'
        
        @property
        def definition(self):
            definition = """
            # Contains the paths to the stored models
            -> master
            ---
            model_state:            attach@{storage}
            """.format(storage=self.storage)
            return definition


    def get_full_config(self, key=None, include_state_dict=True, include_trainer=True):
        """
        Returns the full configuration dictionary needed to build all components of the network
        training including dataset, model and trainer. The returned dictionary is designed to be
        passed (with dictionary expansion) into the get_all_parts function provided in builder.py.

        Args:
            key - specific key against which to retrieve all configuration. The key must restrict all component
                  tables into a single entry. If None, will assume that this table is already restricted and
                  will obtain an existing single entry.
            include_state_dict (bool) : If True, and if key refers to a model already trained with a corresponding entry in self.ModelStorage,
                  the state_dict of the trained model is retrieved and returned
            include_trainer (bool): If False, then trainer configuration is skipped. Usually desirable when you want to simply retrieve trained model.
        """
        if key is None:
            key = self.fetch1('KEY')

        model_fn, model_config = (self.model_table & key).fn_config
        dataset_fn, dataset_config = (self.dataset_table & key).fn_config


        ret = dict(model_fn=model_fn, model_config=model_config,
                   dataset_fn=dataset_fn, dataset_config=dataset_config)

        if include_trainer:
            trainer_fn, trainer_config = (self.trainer_table & key).fn_config
            ret['trainer_fn'] = trainer_fn
            ret['trainer_config'] = trainer_config

        # if trained model exist and include_state_dict is True
        if include_state_dict and (self.ModelStorage & key):
            with tempfile.TemporaryDirectory() as temp_dir:
                state_dict_path = (self.ModelStorage & key).fetch1('model_state', download_path=temp_dir)
                ret['state_dict'] = torch.load(state_dict_path)

        return ret

    def load_model(self, key=None, include_dataloader=True, include_trainer=False, include_state_dict=True, seed:int=None):
        """
        Load a single entry of the model. If state_dict is available, the model will be loaded with state_dict as well.
        By default the trainer is skipped. Set `include_trainer=True` to also retrieve the trainer function
        as the third return argument.

        Args:
            key - specific key against which to retrieve the model. The key must restrict all component
                  tables into a single entry. If None, will assume that this table is already restricted and
                  will obtain an existing single entry.
            include_trainer - If False (default), will not load or return the trainer.
            include_state_dict - If True, the model is loaded with state_dict if key corresponds to a trained entry.
            seed - Optional seed. If not given and a corresponding entry exists in self.seed_table, seed is taken from there

        Returns
            dataloaders - Loaded dictionary (train, test, validation) of dictionary (data_key) of dataloaders
            model - Loaded model. If key corresponded to an existing entry, it would have also loaded the
                    state_dict unless load_state_dict=False
            trainer - Loaded trainer function. This is not returned if include_trainer=False.
        """
        if key is None:
            key = self.fetch1('KEY')

        if seed is None and len(self.seed_table & key) == 1:
            seed = (self.seed_table & key).fetch1('seed')

        config_dict = self.get_full_config(key, include_trainer=include_trainer, include_state_dict=include_state_dict)

        if not include_dataloader:
            try:
                data_info = (self.data_info_table & key).fetch1('data_info')
                model_config_dict = dict(model_fn=config_dict["model_fn"],
                                         model_config=config_dict["model_config"],
                                         data_info=data_info,
                                         seed=seed,
                                         state_dict=config_dict.get("state_dict", None),
                                         strict=False)

                if include_trainer:
                    trainer_config_dict = dict(trainer_fn=config_dict["trainer_fn"],
                                               trainer_config=config_dict["trainer_config"])

                net = get_model(**model_config_dict)
                return (net, get_trainer(**trainer_config_dict)) if include_trainer else net
            except DataJointError:
                print("The table `DataInfo` needs to be filled in order to load the model without"
                      "the dataloaders. Resorting to the standard way of model loading.")
            except (TypeError, AttributeError):
                print("Model could not be built without the dataloader. Dataloader will be built in order to create the model. "
                      "Make sure to have an The 'model_fn' also has to be able to"
                      "accept 'data_info' as an input arg, and use that over the dataloader to build the model.")

                ret = get_all_parts(**config_dict, seed=seed)
                return ret[1:] if include_trainer else ret[1]

        return get_all_parts(**config_dict, seed=seed)

    def call_back(self, uid=None, epoch=None, model=None, info=None):
        """
        Override this implementation to get periodic calls during the training
        by the trainer.

        Args:
            uid - Unique identifier for the trained model entry
            epoch - the iteration count
            model - current model under training
            info - Additional information provided by the trainer
        """
        pass

    def make(self, key):
        """
        Given key specifying configuration for dataloaders, model and trainer,
        trains the model and saves the trained model.
        """
        # lookup the fabrikant corresponding to the current DJ user
        fabrikant_name = self.user_table.get_current_user()
        seed = (Seed & key).fetch1('seed')

        # load everything
        dataloaders, model, trainer = self.load_model(key, include_trainer=True, include_state_dict=False, seed=seed)

        # define callback with pinging
        def call_back(**kwargs):
            self.connection.ping()
            self.call_back(**kwargs)

        # model training
        score, output, model_state = trainer(model=model, dataloaders=dataloaders, seed=seed, uid=key, cb=call_back)

        with tempfile.TemporaryDirectory() as temp_dir:
            filename = make_hash(key) + '.pth.tar'
            filepath = os.path.join(temp_dir, filename)
            torch.save(model_state, filepath)

            key['score'] = score
            key['output'] = output
            key['fabrikant_name'] = fabrikant_name
            comments = []
            comments.append((self.trainer_table & key).fetch1("trainer_comment"))
            comments.append((self.model_table & key).fetch1("model_comment"))
            comments.append((self.dataset_table & key).fetch1("dataset_comment"))
            key['comment'] = self.comment_delimitter.join(comments)
            self.insert1(key)

            key['model_state'] = filepath

            self.ModelStorage.insert1(key, ignore_extra_fields=True)


<<<<<<< HEAD
class UnitIDsBase(dj.Computed):
    definition = """
        # Template table for Unit IDs

        unit_id:     int            # Neuron Identifier
        ---
        unit_position: int          # position index of the neuron in the dataset
        """


def scoring_function_base(dataloaders, model, per_Neuron=False):
    raise NotImplementedError("Scoring Function has to be implemented")


class ScoringBase(dj.Computed):
    """
    Inherit from this class and decorate with your own schema to create a functional
    Scores table. This serves as a template for scores than can be computed with a
    trained_model and a dataloader. The dataloader is expected to return batches of the same condition,
    such as image reapeats.
    """

    user_table = Fabrikant
    trainedmodel_table = TrainedModelBase
    unit_table = UnitIDsBase
    scoring_function = scoring_function_base

    # table level comment
    table_comment = "A template table for storing results/scores of a TrainedModel"

    @property
    def definition(self):
        definition = """
            # {table_comment}
            -> self.trainedmodel_table
            ---
            score:      float     # A template for a computed score of a trained model

            ->[nullable] self.user_table
            score_ts=CURRENT_TIMESTAMP: timestamp    # UTZ timestamp at time of insertion
            """.format(table_comment=self.table_comment)
        return definition

    class UnitScore(dj.Part):

        @property
        def definition(self):
            definition = """
            # Scores for Individual Neurons
            -> master
            -> unit_table
            ---
            unit_score:     float   # A template for a computed unit score        
            """
            return definition

    def get_repeats_dataloader(self, key=None):
        if key is None:
            key = self.fetch1('KEY')
        dataloaders = self.trainedmodel_table().dataset_table.get_dataloader(key=key)
        return dataloaders["test"]

    def make(self, key):
        dataloaders = self.get_repeats_dataloader(key=key)
        model = self.trainedmodel_table().load_model(key=key, include_state_dict=True, include_dataloader=False, include_trainer=False)

        fabrikant_name = self.user_table.get_current_user()
        key['fabrikant_name'] = fabrikant_name
        key['score'] = self.scoring_function(dataloaders=dataloaders, model=model, per_Neuron=False)
        self.insert1(key, ignore_extra_fields=True)

        unit_scores = self.scoring_function(dataloaders=dataloaders, model=model, per_Neuron=True)

        for unit_pos, unit_score in enumerate(unit_scores):
            unit_id = (self.unit_table & key & "unit_position=".format(unit_pos)).fetch1("unit_id")
            key["unit_id"] = unit_id
            key["unit_score"] = unit_score
            self.UnitScore.insert1(key, ignore_extra_fields=True)
=======
class TransferredTrainedModelBase(TrainedModelBase):
    """
    A modified version of TrainedModel table which enables step-wise table population given the 
    step specification. Refer to the corresponding example notebook for a demo.
    """

    table_comment = "Transferred trained models"

    @property
    def definition(self):           
        definition = """
        # {table_comment}
        transfer_step:                     int          # transfer step
        -> self.model_table
        -> self.dataset_table
        -> self.trainer_table
        -> self.seed_table
        prev_model_fn:                     varchar(64)
        prev_model_hash:                   varchar(64)
        prev_dataset_fn:                   varchar(64)
        prev_dataset_hash:                 varchar(64)
        prev_trainer_fn:                   varchar(64)
        prev_trainer_hash:                 varchar(64)
        ---
        comment='':                        varchar(768) # short description 
        score:                             float        # loss
        output:                            longblob     # trainer object's output
        ->[nullable] self.user_table
        trainedmodel_ts=CURRENT_TIMESTAMP: timestamp    # UTZ timestamp at time of insertion
        current_model_fn:                  varchar(64)
        current_model_hash:                varchar(64)
        current_dataset_fn:                varchar(64)
        current_dataset_hash:              varchar(64)
        current_trainer_fn:                varchar(64)
        current_trainer_hash:              varchar(64)
        """.format(table_comment=self.table_comment)
        return definition

    class ModelStorage(TrainedModelBase.ModelStorage):
        pass

    def _transfer_recipe(self, transfer_step):
        """
        Combines multiple transfer recipes and their resitrictions as specified by post_restr attribute.
        The combination is transfer-step-specific, meaning only the recipes relevant for a specific transfer step would be combined.

        Combining recipes are pretty easy and the user does not need to interact with this method directly. Below is an example:
        Let us assume you have two recipe tables: TrainerRecipe and ModelRecipe, the you can attach all this recipes to your 
        TransferTrainedModel table as follow:

        ``` Python
            TransferTrainedModel.transfer_recipe = [TrainerRecipe, ModelRecipe]
        ```

        The rest (combining the recipes and their restrictions) is taken care of by this method.

        Args:
            transfer_step (int): table population trasnfer step.

        Returns:
            string or datajoint AndList: A single or combined restriction of one or multiple recipes, respectively.
        """

        if isinstance(self.transfer_recipe, list):
            
            # get the recipes that have a entry for a specific transfer step
            # transfer_recipe = [tr & f"transfer_step = {transfer_step}" for tr in self.transfer_recipe if tr & f"transfer_step = {transfer_step}"]
            transfer_recipe = []
            # loop over the transfer recipes
            for tr in self.transfer_recipe:
                # check if an entry exists for a specific transfer step in the recipe
                if tr & f"transfer_step = {transfer_step}": 
                    # if it exists add that entry to the list of recipes (relevant for a specific transfer step)
                    transfer_recipe.append(tr & f"transfer_step = {transfer_step}")
            
            # join all the recipes (and their post_restr)
            joined = transfer_recipe[0]
            
            if len(transfer_recipe) > 1:
                for t in transfer_recipe[1:]:
                    joined *= t
                
                joined.post_restr = dj.AndList([recipe.post_restr for recipe in self.transfer_recipe])

            return joined
        
        else:
            return self.transfer_recipe

    @property
    def key_source(self):

        if hasattr(self, "transfer_recipe"):

            # project (rename) attributes of the existing transfereedmodel table to the same name but with prefix "prev"
            prev_transferredmodel = self.proj(prev_model_fn='current_model_fn', prev_model_hash='current_model_hash',
                                               prev_dataset_fn='current_dataset_fn', prev_dataset_hash='current_dataset_hash',
                                               prev_trainer_fn='current_trainer_fn', prev_trainer_hash='current_trainer_hash',
                                               prev_step='transfer_step', transfer_step='transfer_step + 1') * dj.U('transfer_step', # make these attributes primary keys
                                                                                                                    'prev_model_fn', 'prev_model_hash',
                                                                                                                    'prev_dataset_fn', 'prev_dataset_hash',
                                                                                                                    'prev_trainer_fn', 'prev_trainer_hash')
            
            # get the current transfer step
            transfer_step = prev_transferredmodel.fetch('transfer_step').max() if prev_transferredmodel else 0

            if transfer_step:

                # get the necessay attributes to filter the prev_transferredmodel with the transfer recipe
                prev_transferredmodel = dj.U('transfer_step', 'prev_model_fn', 'prev_model_hash', 'prev_dataset_fn', 'prev_dataset_hash', 'prev_trainer_fn', 'prev_trainer_hash') & prev_transferredmodel

                # get the entries that match the one in TransferRecipe (for specification of previous)
                transfer_from = prev_transferredmodel * self._transfer_recipe(transfer_step)

                transfers = dj.U("transfer_step", 
                                "model_fn", "model_hash", 
                                "dataset_fn", "dataset_hash", 
                                "trainer_fn", "trainer_hash", 
                                "seed", 
                                "prev_model_fn", "prev_model_hash", 
                                "prev_dataset_fn", "prev_dataset_hash", 
                                "prev_trainer_fn", "prev_trainer_hash") & Model * Dataset * Trainer * Seed * transfer_from & self._transfer_recipe(transfer_step).post_restr
                
                return transfers.proj()

            else:

                # set of models to be trained from scratch (I arbitrary chose to only train if trainer_id + model_id < 3)
                step_0 = Model * Dataset * Trainer * Seed

                # add transfer_step and prev_hash as prim keys
                base = dj.U('transfer_step', 
                            'prev_model_fn', 'prev_model_hash', 
                            'prev_dataset_fn', 'prev_dataset_hash', 
                            'prev_trainer_fn', 'prev_trainer_hash') * step_0.proj(transfer_step='0', 
                                                                                prev_model_fn='""', prev_model_hash='""',
                                                                                prev_dataset_fn='""', prev_dataset_hash='""',
                                                                                prev_trainer_fn='""', prev_trainer_hash='""')
                return base.proj()

        else:
            # normal entries as a combinatio of Dataset, Model, Trainer, and Seed tables
            step_0 = Model * Dataset * Trainer * Seed

            # add transfer_step and prev_hash as prim keys
            base = dj.U('transfer_step', 
                        'prev_model_fn', 'prev_model_hash', 
                        'prev_dataset_fn', 'prev_dataset_hash', 
                        'prev_trainer_fn', 'prev_trainer_hash') * step_0.proj(transfer_step='0', 
                                                                            prev_model_fn='""', prev_model_hash='""',
                                                                            prev_dataset_fn='""', prev_dataset_hash='""',
                                                                            prev_trainer_fn='""', prev_trainer_hash='""')
            return base.proj()


    def make(self, key):
        """
        Given key specifying configuration for dataloaders, model and trainer,
        trains the model and saves the trained model.
        """

        # lookup the fabrikant corresponding to the current DJ user
        fabrikant_name = Fabrikant.get_current_user()
        seed = (Seed & key).fetch1('seed')

        # load everything
        dataloaders, model, trainer = self.load_model(key, include_trainer=True, include_state_dict=False, seed=seed)

        # define callback with pinging
        def call_back(**kwargs):
            self.connection.ping()
            self.call_back(**kwargs)

        # model training
        score, output, model_state = trainer(model=model, dataloaders=dataloaders, seed=seed, uid=key, cb=call_back)

        with tempfile.TemporaryDirectory() as temp_dir:
            filename = make_hash(key) + '.pth.tar'
            filepath = os.path.join(temp_dir, filename)
            torch.save(model_state, filepath)

            key['score'] = score
            key['output'] = output
            key['fabrikant_name'] = fabrikant_name
            comments = []
            comments.append((self.trainer_table & key).fetch1("trainer_comment"))
            comments.append((self.model_table & key).fetch1("model_comment"))
            comments.append((self.dataset_table & key).fetch1("dataset_comment"))
            key['comment'] = self.comment_delimitter.join(comments)
            
            key['current_model_fn'], key['current_model_hash'] = (Model & key).fetch1('model_fn', 'model_hash')
            key['current_dataset_fn'], key['current_dataset_hash'] = (Dataset & key).fetch1('dataset_fn', 'dataset_hash')
            key['current_trainer_fn'], key['current_trainer_hash'] = (Trainer & key).fetch1('trainer_fn', 'trainer_hash')
            
            self.insert1(key)

            key['model_state'] = filepath

            self.ModelStorage.insert1(key, ignore_extra_fields=True)
>>>>>>> 70dd57e1
<|MERGE_RESOLUTION|>--- conflicted
+++ resolved
@@ -262,7 +262,6 @@
             self.ModelStorage.insert1(key, ignore_extra_fields=True)
 
 
-<<<<<<< HEAD
 class UnitIDsBase(dj.Computed):
     definition = """
         # Template table for Unit IDs
@@ -341,7 +340,8 @@
             key["unit_id"] = unit_id
             key["unit_score"] = unit_score
             self.UnitScore.insert1(key, ignore_extra_fields=True)
-=======
+
+            
 class TransferredTrainedModelBase(TrainedModelBase):
     """
     A modified version of TrainedModel table which enables step-wise table population given the 
@@ -541,4 +541,4 @@
             key['model_state'] = filepath
 
             self.ModelStorage.insert1(key, ignore_extra_fields=True)
->>>>>>> 70dd57e1
+            